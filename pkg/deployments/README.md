# <img src="../../logo.svg" alt="Balancer" height="128px">

# Balancer V2 Deployments

[![NPM Package](https://img.shields.io/npm/v/@balancer-labs/v2-deployments.svg)](https://www.npmjs.org/package/@balancer-labs/v2-deployments)
[![GitHub Repository](https://img.shields.io/badge/github-deployments-lightgrey?logo=github)](https://github.com/balancer-labs/balancer-v2-monorepo/tree/deployments-latest/pkg/deployments)

This package contains the addresses and ABIs of all Balancer V2 deployed contracts, for Ethereum, Polygon, Arbitrum and Optimism mainnet, as well as various test networks. Each deployment consists of a deployment script (called 'task'), inputs (script configuration, such as dependencies), outputs (typically contract addresses), and ABIs of related contracts.

Addresses and ABIs can be consumed from the package in JavaScript environments, or manually retrieved from the [GitHub](https://github.com/balancer-labs/balancer-v2-monorepo/tree/master/pkg/deployments) repository.

Note that some protocol contracts are created dynamically: for example, `WeightedPool` contracts are deployed by the canonical `WeightedPoolFactory`. While the ABIs of these contracts are stored in the `abi` directory of each deployment, their addresses are not. Those can be retrieved by querying the on-chain state or processing emitted events.

## Overview

### Deploying Contracts

For more information on how to create new deployments or run existing ones in new networks, head to the [deployment guide](DEPLOYING.md).

### Installation

```console
$ npm install @balancer-labs/v2-deployments
```

### Usage

Import `@balancer-labs/v2-deployments` to access the different ABIs and deployed addresses. To see all Task IDs and their associated contracts, head to [Past Deployments](#past-deployments).

---

- **async function getBalancerContract(taskID, contract, network)**

Returns an [Ethers](https://docs.ethers.io/v5/) contract object for a canonical deployment (e.g. the Vault, or a Pool factory).

_Note: requires using [Hardhat](https://hardhat.org/) with the [`hardhat-ethers`](https://hardhat.org/plugins/nomiclabs-hardhat-ethers.html) plugin._

- **async function getBalancerContractAt(taskID, contract, address)**

Returns an [Ethers](https://docs.ethers.io/v5/) contract object for a contract dynamically created at a known address (e.g. a Pool created from a factory).

_Note: requires using [Hardhat](https://hardhat.org/) with the [`hardhat-ethers`](https://hardhat.org/plugins/nomiclabs-hardhat-ethers.html) plugin._

- **async function getBalancerContractAbi(taskID, contract)**

Returns a contract's [ABI](https://docs.soliditylang.org/en/latest/abi-spec.html).

- **async function getBalancerContractBytecode(taskID, contract)**

Returns a contract's [creation code](https://docs.soliditylang.org/en/latest/contracts.html#creating-contracts).

- **async function getBalancerContractAddress(taskID, contract, network)**

Returns the address of a contract's canonical deployment.

- **async function getBalancerDeployment(taskID, network)**

Returns an object with all contracts from a deployment and their addresses.

## Active Deployments

| Description                                             | Task ID                                                                                              |
| ------------------------------------------------------- | ---------------------------------------------------------------------------------------------------- |
| Authorizer, governance contract                         | [`20210418-authorizer`](./tasks/20210418-authorizer)                                                 |
| Vault, main protocol contract                           | [`20210418-vault`](./tasks/20210418-vault)                                                           |
| Rate Provider for wstETH                                | [`20210812-wsteth-rate-provider`](./tasks/20210812-wsteth-rate-provider)                             |
| Authorizer Adaptor for extending governance             | [`20220325-authorizer-adaptor`](./tasks/20220325-authorizer-adaptor)                                 |
| Wallet for the BAL token                                | [`20220325-bal-token-holder-factory`](./tasks/20220325-bal-token-holder-factory)                     |
| Admin of the BAL token                                  | [`20220325-balancer-token-admin`](./tasks/20220325-balancer-token-admin)                             |
| Gauge Registrant                                        | [`20220325-gauge-adder`](./tasks/20220325-gauge-adder)                                               |
| Liquidity Mining: veBAL, Gauge Controller and Minter    | [`20220325-gauge-controller`](./tasks/20220325-gauge-controller)                                     |
| Single Recipient Stakeless Gauges                       | [`20220325-single-recipient-gauge-factory`](./tasks/20220325-single-recipient-gauge-factory)         |
| Delegation of veBAL boosts                              | [`20220325-ve-delegation`](./tasks/20220325-ve-delegation)                                           |
| Linear Pools for ERC4626 Tokens V2                      | [`20220404-erc4626-linear-pool-v2`](./tasks/20220404-erc4626-linear-pool-v2)                         |
| Gauges on child networks (L2s and sidechains)           | [`20220413-child-chain-gauge-factory`](./tasks/20220413-child-chain-gauge-factory)                   |
| veBAL Smart Wallet Checker                              | [`20220420-smart-wallet-checker`](./tasks/20220420-smart-wallet-checker)                             |
| Linear Pools for Unbutton tokens                        | [`20220425-unbutton-aave-linear-pool`](./tasks/20220425-unbutton-aave-linear-pool)                   |
| Relayer with the fix for the Double Entrypoint issue    | [`20220513-double-entrypoint-fix-relayer`](./tasks/20220513-double-entrypoint-fix-relayer)           |
| Protocol Fee Withdrawer                                 | [`20220517-protocol-fee-withdrawer`](./tasks/20220517-protocol-fee-withdrawer)                       |
| Child Chain Gauge Token Adder                           | [`20220527-child-chain-gauge-token-adder`](./tasks/20220527-child-chain-gauge-token-adder)           |
| Preseeded Voting Escrow Delegation                      | [`20220530-preseeded-voting-escrow-delegation`](./tasks/20220530-preseeded-voting-escrow-delegation) |
| Stable Pools V2 of up to 5 tokens                       | [`20220609-stable-pool-v2`](./tasks/20220609-stable-pool-v2)                                         |
| Gauge Registrant V2, supporting new networks            | [`20220628-gauge-adder-v2`](./tasks/20220628-gauge-adder-v2)                                         |
| Distribution Scheduler for reward tokens on gauges      | [`20220707-distribution-scheduler`](./tasks/20220707-distribution-scheduler)                         |
| Fee Distributor for veBAL holders V2                    | [`20220714-fee-distributor-v2`](./tasks/20220714-fee-distributor-v2)                                 |
| Swap, join and exit simulations (queries)               | [`20220721-balancer-queries`](./tasks/20220721-balancer-queries)                                     |
| Protocol fee percentages provider                       | [`20220725-protocol-fee-percentages-provider`](./tasks/20220725-protocol-fee-percentages-provider)   |
| Child Chain Gauge Reward Helper                         | [`20220812-child-chain-reward-helper`](./tasks/20220812-child-chain-reward-helper)                   |
| Linear Pools for Aave aTokens with built-in rebalancing | [`20220817-aave-rebalanced-linear-pool`](./tasks/20220817-aave-rebalanced-linear-pool)               |
| Mainnet Staking Gauges V2                               | [`20220822-mainnet-gauge-factory-v2`](./tasks/20220822-mainnet-gauge-factory-v2)                     |
| Arbitrum Root Gauges V2, for veBAL voting               | [`20220823-arbitrum-root-gauge-factory-v2`](./tasks/20220823-arbitrum-root-gauge-factory-v2)         |
| Polygon Root Gauges V2, for veBAL voting                | [`20220823-polygon-root-gauge-factory-v2`](./tasks/20220823-polygon-root-gauge-factory-v2)           |
| Optimism Root Gauges V2, for veBAL voting               | [`20220823-optimism-root-gauge-factory-v2`](./tasks/20220823-optimism-root-gauge-factory-v2)         |
<<<<<<< HEAD
| Batch Relayer V4                                        | [`20220906-batch-relayer-v4`](./tasks/20220906-batch-relayer-v4)                                     |
=======
| Composable Stable Pools                                 | [`20220906-composable-stable-pool`](./tasks/20220906-composable-stable-pool)                         |
| Weighted Pool V2                                        | [`20220908-weighted-pool-v2`](./tasks/20220908-weighted-pool-v2)                                     |
>>>>>>> 1552431e

## Scripts

These are deployments for script-like contracts (often called 'coordinators') which are typically granted some permission by Governance and then executed, after which they become useless.

| Description                                         | Task ID                                                                                                    |
| --------------------------------------------------- | ---------------------------------------------------------------------------------------------------------- |
| Coordination of the veBAL deployment                | [`20220325-veBAL-deployment-coordinator`](./tasks/scripts/20220325-veBAL-deployment-coordinator)           |
| Coordination of setup of L2 gauges for veBAL system | [`20220415-veBAL-L2-gauge-setup-coordinator`](./tasks/scripts/20220415-veBAL-L2-gauge-setup-coordinator)   |
| Coordination of veBAL gauges fix (Option 1)         | [`20220418-veBAL-gauge-fix-coordinator`](./tasks/scripts/20220418-veBAL-gauge-fix-coordinator)             |
| veBAL Smart Wallet Checker Coordinator              | [`20220421-smart-wallet-checker-coordinator`](./tasks/scripts/20220421-smart-wallet-checker-coordinator)   |
| Tribe BAL Minter Coordinator                        | [`20220606-tribe-bal-minter-coordinator`](./tasks/scripts/20220606-tribe-bal-minter-coordinator)           |
| Coordination of the double entrypoint issue fix     | [`20220610-snx-recovery-coordinator`](./tasks/scripts/20220610-snx-recovery-coordinator)                   |
| Coordination of the Gauge Adder migration           | [`20220721-gauge-adder-migration-coordinator`](./tasks/scripts/20220721-gauge-adder-migration-coordinator) |

## Deprecated Deployments

These deployments have been deprecated because they're either outdated and have been replaced by newer versions, or because they no longer form part of the current infrastructure. **In almost all cases they should no longer be used,** and are only kept here for historical reasons.

Go to each deprecated deployment's readme file to learn more about why it is deprecated, and what the replacement deployment is (if any).

| Description                                      | Task ID                                                                                             |
| ------------------------------------------------ | --------------------------------------------------------------------------------------------------- |
| Weighted Pools of up to 8 tokens                 | [`20210418-weighted-pool`](./deprecated/tasks/20210418-weighted-pool)                                          |
| Stable Pools of up to 5 tokens                   | [`20210624-stable-pool`](./tasks/deprecated/20210624-stable-pool)                                   |
| Liquidity Bootstrapping Pools of up to 4 tokens  | [`20210721-liquidity-bootstrapping-pool`](./tasks/deprecated/20210721-liquidity-bootstrapping-pool) |
| Meta Stable Pools with 2 tokens and price oracle | [`20210727-meta-stable-pool`](./tasks/deprecated/20210727-meta-stable-pool)                         |
| Distributor contract for LDO rewards             | [`20210811-ldo-merkle`](./deprecated/tasks/deprecated/20210811-ldo-merkle)                          |
| Relayer for Lido stETH wrapping/unwrapping       | [`20210812-lido-relayer`](./tasks/deprecated/20210812-lido-relayer)                                 |
| Basic Investment Pools for few tokens            | [`20210907-investment-pool`](./tasks/deprecated/20210907-investment-pool)                           |
| Distributor contract for arbitrum BAL rewards    | [`20210913-bal-arbitrum-merkle`](./tasks/deprecated/20210913-bal-arbitrum-merkle)                   |
| Distributor contract for arbitrum MCB rewards    | [`20210928-mcb-arbitrum-merkle`](./tasks/deprecated/20210928-mcb-arbitrum-merkle)                   |
| Merkle Orchard Distributor                       | [`20211012-merkle-orchard`](./tasks/deprecated/20211012-merkle-orchard)                             |
| Batch Relayer                                    | [`20211203-batch-relayer`](./tasks/deprecated/20211203-batch-relayer)                               |
| Linear Pools for Aave aTokens                    | [`20211208-aave-linear-pool`](./tasks/deprecated/20211208-aave-linear-pool)                         |
| Preminted BPT Meta Stable Pools                  | [`20211208-stable-phantom-pool`](./tasks/deprecated/20211208-stable-phantom-pool)                   |
| Linear Pools for ERC4626 Tokens                  | [`20220304-erc4626-linear-pool`](./tasks/deprecated/20220304-erc4626-linear-pool)                   |
| Batch Relayer V2                                 | [`20220318-batch-relayer-v2`](./tasks/deprecated/20220318-batch-relayer-v2)                         |
| Fee Distributor for veBAL holders                | [`20220420-fee-distributor`](./tasks/deprecated/20220420-fee-distributor)                           |
| Mainnet Staking Gauges                           | [`20220325-mainnet-gauge-factory`](./tasks/deprecated/20220325-mainnet-gauge-factory)               |
| Arbitrum Root Gauges, for veBAL voting           | [`20220413-arbitrum-root-gauge-factory`](./tasks/deprecated/20220413-arbitrum-root-gauge-factory)   |
| Polygon Root Gauges, for veBAL voting            | [`20220413-polygon-root-gauge-factory`](./tasks/deprecated/20220413-polygon-root-gauge-factory)     |
| Optimism Root Gauges, for veBAL voting           | [`20220628-optimism-root-gauge-factory`](./tasks/deprecated/20220628-optimism-root-gauge-factory)   |
| Batch Relayer V3                                 | [`20220720-batch-relayer-v3`](./tasks/deprecated/20220720-batch-relayer-v3)                         |<|MERGE_RESOLUTION|>--- conflicted
+++ resolved
@@ -91,12 +91,9 @@
 | Arbitrum Root Gauges V2, for veBAL voting               | [`20220823-arbitrum-root-gauge-factory-v2`](./tasks/20220823-arbitrum-root-gauge-factory-v2)         |
 | Polygon Root Gauges V2, for veBAL voting                | [`20220823-polygon-root-gauge-factory-v2`](./tasks/20220823-polygon-root-gauge-factory-v2)           |
 | Optimism Root Gauges V2, for veBAL voting               | [`20220823-optimism-root-gauge-factory-v2`](./tasks/20220823-optimism-root-gauge-factory-v2)         |
-<<<<<<< HEAD
 | Batch Relayer V4                                        | [`20220906-batch-relayer-v4`](./tasks/20220906-batch-relayer-v4)                                     |
-=======
 | Composable Stable Pools                                 | [`20220906-composable-stable-pool`](./tasks/20220906-composable-stable-pool)                         |
 | Weighted Pool V2                                        | [`20220908-weighted-pool-v2`](./tasks/20220908-weighted-pool-v2)                                     |
->>>>>>> 1552431e
 
 ## Scripts
 
@@ -120,7 +117,7 @@
 
 | Description                                      | Task ID                                                                                             |
 | ------------------------------------------------ | --------------------------------------------------------------------------------------------------- |
-| Weighted Pools of up to 8 tokens                 | [`20210418-weighted-pool`](./deprecated/tasks/20210418-weighted-pool)                                          |
+| Weighted Pools of up to 8 tokens                 | [`20210418-weighted-pool`](./deprecated/tasks/20210418-weighted-pool)                               |
 | Stable Pools of up to 5 tokens                   | [`20210624-stable-pool`](./tasks/deprecated/20210624-stable-pool)                                   |
 | Liquidity Bootstrapping Pools of up to 4 tokens  | [`20210721-liquidity-bootstrapping-pool`](./tasks/deprecated/20210721-liquidity-bootstrapping-pool) |
 | Meta Stable Pools with 2 tokens and price oracle | [`20210727-meta-stable-pool`](./tasks/deprecated/20210727-meta-stable-pool)                         |

--- conflicted
+++ resolved
@@ -29,7 +29,11 @@
  * @dev Reverts if `condition` is false, with a revert reason containing `errorCode`. Only codes up to 999 are
  * supported.
  */
-function _require(bool condition, uint256 errorCode, bytes3 prefix) pure {
+function _require(
+    bool condition,
+    uint256 errorCode,
+    bytes3 prefix
+) pure {
     if (!condition) _revert(errorCode, prefix);
 }
 
@@ -188,15 +192,12 @@
     uint256 internal constant MAX_WEIGHT = 350;
     uint256 internal constant UNAUTHORIZED_JOIN = 351;
     uint256 internal constant MAX_MANAGEMENT_AUM_FEE_PERCENTAGE = 352;
-<<<<<<< HEAD
-    uint256 internal constant MIN_CIRCUIT_BREAKER_RATIO = 353;
-    uint256 internal constant MAX_CIRCUIT_BREAKER_RATIO = 354;
-    uint256 internal constant INVALID_CIRCUIT_BREAKER_RATIOS = 355;
-    uint256 internal constant CIRCUIT_BREAKER_TRIPPED_MIN_RATIO = 356;
-    uint256 internal constant CIRCUIT_BREAKER_TRIPPED_MAX_RATIO = 357;
-=======
     uint256 internal constant FRACTIONAL_TARGET = 353;
->>>>>>> 275c980b
+    uint256 internal constant MIN_CIRCUIT_BREAKER_RATIO = 354;
+    uint256 internal constant MAX_CIRCUIT_BREAKER_RATIO = 355;
+    uint256 internal constant INVALID_CIRCUIT_BREAKER_RATIOS = 356;
+    uint256 internal constant CIRCUIT_BREAKER_TRIPPED_MIN_RATIO = 357;
+    uint256 internal constant CIRCUIT_BREAKER_TRIPPED_MAX_RATIO = 358;
 
     // Lib
     uint256 internal constant REENTRANCY = 400;

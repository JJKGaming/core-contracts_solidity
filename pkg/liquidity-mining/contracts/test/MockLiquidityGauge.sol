// SPDX-License-Identifier: GPL-3.0-or-later
// This program is free software: you can redistribute it and/or modify
// it under the terms of the GNU General Public License as published by
// the Free Software Foundation, either version 3 of the License, or
// (at your option) any later version.

// This program is distributed in the hope that it will be useful,
// but WITHOUT ANY WARRANTY; without even the implied warranty of
// MERCHANTABILITY or FITNESS FOR A PARTICULAR PURPOSE.  See the
// GNU General Public License for more details.

// You should have received a copy of the GNU General Public License
// along with this program.  If not, see <http://www.gnu.org/licenses/>.

import "@balancer-labs/v2-interfaces/contracts/liquidity-mining/ILiquidityGauge.sol";

pragma solidity ^0.7.0;
pragma experimental ABIEncoderV2;

<<<<<<< HEAD
import "@balancer-labs/v2-interfaces/contracts/liquidity-mining/ILiquidityGauge.sol";

// solhint-disable func-name-mixedcase

=======
>>>>>>> 0d231bce
contract MockLiquidityGauge is ILiquidityGauge {
    // solhint-disable-next-line var-name-mixedcase
    address public lp_token;
    bool private _isKilled;

    constructor() {
        // solhint-disable-previous-line no-empty-blocks
    }

    function initialize(address pool, uint256) external {
        lp_token = pool;
    }

<<<<<<< HEAD
    function integrate_fraction(address) external view override returns (uint256) {
        // solhint-disable-previous-line no-empty-blocks
    }

    function user_checkpoint(address) external override returns (bool) {
        // solhint-disable-previous-line no-empty-blocks
    }

    function is_killed() external view override returns (bool) {
        return _isKilled;
    }

    function killGauge() external override {
        _isKilled = true;
    }

    function unkillGauge() external override {
        _isKilled = false;
=======
    // Methods below are not implemented; they are present just to comply with ILiquidityGauge.
    // State mutability was set to "pure" to avoid compiler warnings.
    // solhint-disable func-name-mixedcase

    function integrate_fraction(address) external pure override returns (uint256) {
        revert("Mock method; not implemented");
    }

    function user_checkpoint(address) external pure override returns (bool) {
        revert("Mock method; not implemented");
    }

    function is_killed() external pure override returns (bool) {
        revert("Mock method; not implemented");
    }

    function killGauge() external pure override {
        revert("Mock method; not implemented");
    }

    function unkillGauge() external pure override {
        revert("Mock method; not implemented");
    }

    function setRelativeWeightCap(uint256) external pure override {
        revert("Mock method; not implemented");
    }

    function getRelativeWeightCap() external pure override returns (uint256) {
        revert("Mock method; not implemented");
    }

    function getCappedRelativeWeight(uint256) external pure override returns (uint256) {
        revert("Mock method; not implemented");
>>>>>>> 0d231bce
    }
}<|MERGE_RESOLUTION|>--- conflicted
+++ resolved
@@ -17,13 +17,10 @@
 pragma solidity ^0.7.0;
 pragma experimental ABIEncoderV2;
 
-<<<<<<< HEAD
 import "@balancer-labs/v2-interfaces/contracts/liquidity-mining/ILiquidityGauge.sol";
 
 // solhint-disable func-name-mixedcase
 
-=======
->>>>>>> 0d231bce
 contract MockLiquidityGauge is ILiquidityGauge {
     // solhint-disable-next-line var-name-mixedcase
     address public lp_token;
@@ -37,15 +34,6 @@
         lp_token = pool;
     }
 
-<<<<<<< HEAD
-    function integrate_fraction(address) external view override returns (uint256) {
-        // solhint-disable-previous-line no-empty-blocks
-    }
-
-    function user_checkpoint(address) external override returns (bool) {
-        // solhint-disable-previous-line no-empty-blocks
-    }
-
     function is_killed() external view override returns (bool) {
         return _isKilled;
     }
@@ -56,7 +44,8 @@
 
     function unkillGauge() external override {
         _isKilled = false;
-=======
+    }
+
     // Methods below are not implemented; they are present just to comply with ILiquidityGauge.
     // State mutability was set to "pure" to avoid compiler warnings.
     // solhint-disable func-name-mixedcase
@@ -66,18 +55,6 @@
     }
 
     function user_checkpoint(address) external pure override returns (bool) {
-        revert("Mock method; not implemented");
-    }
-
-    function is_killed() external pure override returns (bool) {
-        revert("Mock method; not implemented");
-    }
-
-    function killGauge() external pure override {
-        revert("Mock method; not implemented");
-    }
-
-    function unkillGauge() external pure override {
         revert("Mock method; not implemented");
     }
 
@@ -91,6 +68,5 @@
 
     function getCappedRelativeWeight(uint256) external pure override returns (uint256) {
         revert("Mock method; not implemented");
->>>>>>> 0d231bce
     }
 }
// SPDX-License-Identifier: GPL-3.0-or-later
// This program is free software: you can redistribute it and/or modify
// it under the terms of the GNU General Public License as published by
// the Free Software Foundation, either version 3 of the License, or
// (at your option) any later version.

// This program is distributed in the hope that it will be useful,
// but WITHOUT ANY WARRANTY; without even the implied warranty of
// MERCHANTABILITY or FITNESS FOR A PARTICULAR PURPOSE.  See the
// GNU General Public License for more details.

// You should have received a copy of the GNU General Public License
// along with this program.  If not, see <http://www.gnu.org/licenses/>.

pragma solidity ^0.7.0;

import "@balancer-labs/v2-interfaces/contracts/solidity-utils/helpers/BalancerErrors.sol";
import "@balancer-labs/v2-interfaces/contracts/solidity-utils/openzeppelin/IERC20.sol";
import "@balancer-labs/v2-interfaces/contracts/pool-utils/IRateProvider.sol";

import "@balancer-labs/v2-pool-utils/contracts/BasePool.sol";

import "./StableMath.sol";

abstract contract StablePoolStorage is BasePool {
    using FixedPoint for uint256;

    struct StorageParams {
        IERC20[] registeredTokens;
        IRateProvider[] tokenRateProviders;
        bool[] exemptFromYieldProtocolFeeFlags;
    }

    // This minimum refers not to the total tokens, but rather to the non-BPT tokens. The minimum value for _totalTokens
    // is therefore _MIN_TOKENS + 1.
    uint256 private constant _MIN_TOKENS = 2;

    // The Pool will register n+1 tokens, where n are the actual tokens in the Pool, and the other one is the BPT
    // itself.
    uint256 private immutable _totalTokens;

    // The index of BPT in the tokens and balances arrays, i.e. its index when calling IVault.registerTokens().
    uint256 private immutable _bptIndex;

    // These are the registered tokens: one of them will be the BPT.
    IERC20 private immutable _token0;
    IERC20 private immutable _token1;
    IERC20 private immutable _token2;
    IERC20 private immutable _token3;
    IERC20 private immutable _token4;
    IERC20 private immutable _token5;

    // All token balances are normalized to behave as if the token had 18 decimals. We assume a token's decimals will
    // not change throughout its lifetime, and store the corresponding scaling factor for each at construction time.
    // These factors are always greater than or equal to one: tokens with more than 18 decimals are not supported.

    uint256 internal immutable _scalingFactor0;
    uint256 internal immutable _scalingFactor1;
    uint256 internal immutable _scalingFactor2;
    uint256 internal immutable _scalingFactor3;
    uint256 internal immutable _scalingFactor4;
    uint256 internal immutable _scalingFactor5;

    // Rate Providers accommodate tokens with a known price ratio, such as Compound's cTokens.

    IRateProvider private immutable _rateProvider0;
    IRateProvider private immutable _rateProvider1;
    IRateProvider private immutable _rateProvider2;
    IRateProvider private immutable _rateProvider3;
    IRateProvider private immutable _rateProvider4;
    IRateProvider private immutable _rateProvider5;

    // This is a bitmap, where the LSB corresponds to _token0, bit 1 to _token1, etc.
    // Set each bit true if the corresponding token should have its yield exempted from protocol fees.
    // For example, the BPT of another PhantomStable Pool containing yield tokens.
    // The flag will always be false for the BPT token.
    uint256 private immutable _exemptFromYieldProtocolFeeTokens;

    constructor(StorageParams memory params) {
        // BasePool checks that the Pool has at least two tokens, but since one of them is the BPT (this contract), we
        // need to check ourselves that there are at least creator-supplied tokens (i.e. the minimum number of total
        // tokens for this contract is actually three, including the BPT).
        uint256 totalTokens = params.registeredTokens.length;
        _require(totalTokens > _MIN_TOKENS, Errors.MIN_TOKENS);
        InputHelpers.ensureInputLengthMatch(
            totalTokens - 1,
            params.tokenRateProviders.length,
            params.exemptFromYieldProtocolFeeFlags.length
        );

        _totalTokens = totalTokens;

        // Immutable variables cannot be initialized inside an if statement, so we must do conditional assignments
        _token0 = params.registeredTokens[0];
        _token1 = params.registeredTokens[1];
        _token2 = params.registeredTokens[2];
        _token3 = totalTokens > 3 ? params.registeredTokens[3] : IERC20(0);
        _token4 = totalTokens > 4 ? params.registeredTokens[4] : IERC20(0);
        _token5 = totalTokens > 5 ? params.registeredTokens[5] : IERC20(0);

        _scalingFactor0 = _computeScalingFactor(params.registeredTokens[0]);
        _scalingFactor1 = _computeScalingFactor(params.registeredTokens[1]);
        _scalingFactor2 = _computeScalingFactor(params.registeredTokens[2]);
        _scalingFactor3 = totalTokens > 3 ? _computeScalingFactor(params.registeredTokens[3]) : 0;
        _scalingFactor4 = totalTokens > 4 ? _computeScalingFactor(params.registeredTokens[4]) : 0;
        _scalingFactor5 = totalTokens > 5 ? _computeScalingFactor(params.registeredTokens[5]) : 0;

        // The Vault keeps track of all Pool tokens in a specific order: we need to know what the index of BPT is in
        // this ordering to be able to identify it when balances arrays are received. Since the tokens array is sorted,
        // we need to find the correct BPT index in the array returned by `_insertSorted()`.
        // See `IVault.getPoolTokens()` for more information regarding token ordering.
        uint256 bptIndex;
        for (
            bptIndex = params.registeredTokens.length - 1;
            bptIndex > 0 && params.registeredTokens[bptIndex] > IERC20(this);
            bptIndex--
        ) {
            // solhint-disable-previous-line no-empty-blocks
        }
        _bptIndex = bptIndex;

        // The rate providers are stored as immutable state variables, and for simplicity when accessing those we'll
        // reference them by token index in the full base tokens plus BPT set (i.e. the tokens the Pool registers). Due
        // to immutable variables requiring an explicit assignment instead of defaulting to an empty value, it is
        // simpler to create a new memory array with the values we want to assign to the immutable state variables.
        IRateProvider[] memory rateProviders = new IRateProvider[](params.registeredTokens.length);

        // Do the same with exemptFromYieldProtocolFeeFlags
        // The exemptFromYieldFlag should never be set on a token without a rate provider.
        // This would cause division by zero errors downstream.
        uint256 exemptFlagBitmap;

        for (uint256 i = 0; i < params.registeredTokens.length; ++i) {
            if (i < bptIndex) {
                rateProviders[i] = params.tokenRateProviders[i];
                if (params.exemptFromYieldProtocolFeeFlags[i]) {
                    _require(rateProviders[i] != IRateProvider(0), Errors.TOKEN_DOES_NOT_HAVE_RATE_PROVIDER);
                    exemptFlagBitmap += 1 << i;
                }
            } else if (i != bptIndex) {
                rateProviders[i] = params.tokenRateProviders[i - 1];
                if (params.exemptFromYieldProtocolFeeFlags[i - 1]) {
                    _require(rateProviders[i] != IRateProvider(0), Errors.TOKEN_DOES_NOT_HAVE_RATE_PROVIDER);
                    exemptFlagBitmap += 1 << i;
                }
            }
        }

        // Immutable variables cannot be initialized inside an if statement, so we must do conditional assignments
        _rateProvider0 = rateProviders[0];
        _rateProvider1 = rateProviders[1];
        _rateProvider2 = rateProviders[2];
        _rateProvider3 = (rateProviders.length > 3) ? rateProviders[3] : IRateProvider(0);
        _rateProvider4 = (rateProviders.length > 4) ? rateProviders[4] : IRateProvider(0);
        _rateProvider5 = (rateProviders.length > 5) ? rateProviders[5] : IRateProvider(0);

        _exemptFromYieldProtocolFeeTokens = exemptFlagBitmap;
    }

    // Tokens

    function _getTotalTokens() internal view virtual override returns (uint256) {
        return _totalTokens;
    }

    function _getMaxTokens() internal pure override returns (uint256) {
        // The BPT will be one of the Pool tokens, but it is unaffected by the Stable 5 token limit.
        return StableMath._MAX_STABLE_TOKENS + 1;
    }

    function getBptIndex() public view returns (uint256) {
        return _bptIndex;
    }

    function _getTokenIndex(IERC20 token) internal view returns (uint256) {
        if (token == _token0) return 0;
        if (token == _token1) return 1;
        if (token == _token2) return 2;
        if (token == _token3) return 3;
        if (token == _token4) return 4;
        if (token == _token5) return 5;

        _revert(Errors.INVALID_TOKEN);
    }

    function _getScalingFactor0() internal view returns (uint256) {
        return _scalingFactor0;
    }

    function _getScalingFactor1() internal view returns (uint256) {
        return _scalingFactor1;
    }

    function _getScalingFactor2() internal view returns (uint256) {
        return _scalingFactor2;
    }

    function _getScalingFactor3() internal view returns (uint256) {
        return _scalingFactor3;
    }

    function _getScalingFactor4() internal view returns (uint256) {
        return _scalingFactor4;
    }

    function _getScalingFactor5() internal view returns (uint256) {
        return _scalingFactor5;
    }

<<<<<<< HEAD
    function _tokenScalingFactor(IERC20 token) internal view returns (uint256) {
        uint256 index = _getTokenIndex(token);

        if (index == 0) return _getScalingFactor0();
        if (index == 1) return _getScalingFactor1();
        if (index == 2) return _getScalingFactor2();
        if (index == 3) return _getScalingFactor3();
        if (index == 4) return _getScalingFactor4();
        if (index == 5) return _getScalingFactor5();

        _revert(Errors.INVALID_TOKEN); // This should never happen as `_getTokenIndex` guarantees valid indices
=======
    function _scalingFactor(IERC20) internal view virtual override returns (uint256) {
        // We never use a single token's scaling factor by itself, we always process the entire array at once.
        // Therefore we don't bother providing an implementation for this.
        _revert(Errors.UNIMPLEMENTED);
>>>>>>> be979a73
    }

    // Index helpers

    // Convert from an index into an array including BPT (the Vault's registered token list), to an index
    // into an array excluding BPT (usually from user input, such as amountsIn/Out).
    // `index` must not be the BPT token index itself.
    function _skipBptIndex(uint256 index) internal view returns (uint256) {
        // Currently this is never called with an index passed in from user input, so this check
        // should not be necessary. Included for completion (and future proofing).
        _require(index != getBptIndex(), Errors.OUT_OF_BOUNDS);

        return index < getBptIndex() ? index : index.sub(1);
    }

    /**
     * @dev Remove the item at `_bptIndex` from an arbitrary array (e.g., amountsIn).
     */
    function _dropBptItem(uint256[] memory amounts) internal view returns (uint256[] memory) {
        uint256[] memory amountsWithoutBpt = new uint256[](amounts.length - 1);
        for (uint256 i = 0; i < amountsWithoutBpt.length; i++) {
            amountsWithoutBpt[i] = amounts[i < getBptIndex() ? i : i + 1];
        }

        return amountsWithoutBpt;
    }

    // Convert from an index into an array excluding BPT (usually from user input, such as amountsIn/Out),
    // to an index into an array excluding BPT (the Vault's registered token list).
    // `index` must not be the BPT token index itself, if it is the last element, and the result must be
    // in the range of registered tokens.
    function _addBptIndex(uint256 index) internal view returns (uint256 indexWithBpt) {
        // This can be called from an index passed in from user input.
        indexWithBpt = index < getBptIndex() ? index : index.add(1);

        // TODO: `indexWithBpt != getBptIndex()` follows from above line and so can be removed.
        _require(indexWithBpt < _totalTokens && indexWithBpt != getBptIndex(), Errors.OUT_OF_BOUNDS);
    }

    /**
     * @dev Take an array of arbitrary values the size of the token set without BPT, and insert the given
     * bptAmount at the bptIndex location.
     *
     * The caller is responsible for ensuring the `amounts` input array is sized properly; this function
     * performs no checks.
     */
    function _addBptItem(uint256[] memory amounts, uint256 bptAmount)
        internal
        view
        returns (uint256[] memory amountsWithBpt)
    {
        amountsWithBpt = new uint256[](amounts.length + 1);
        for (uint256 i = 0; i < amountsWithBpt.length; i++) {
            amountsWithBpt[i] = i == getBptIndex() ? bptAmount : amounts[i < getBptIndex() ? i : i - 1];
        }
    }

    /**
     * @dev Upscales an amounts array that does not include BPT (e.g. an `amountsIn` array for a join). Returns two
     * scaled arrays, one with BPT (with a BPT amount of 0), and one without BPT).
     */
    function _upscaleWithoutBpt(uint256[] memory unscaledWithoutBpt, uint256[] memory scalingFactors)
        internal
        view
        returns (uint256[] memory scaledWithBpt, uint256[] memory scaledWithoutBpt)
    {
        // The scaling factors include BPT, so in order to apply them we must first insert BPT at the correct position.
        scaledWithBpt = _addBptItem(unscaledWithoutBpt, 0);
        _upscaleArray(scaledWithBpt, scalingFactors);

        scaledWithoutBpt = _dropBptItem(scaledWithBpt);
    }

    // Rate Providers

    function _getRateProvider0() internal view returns (IRateProvider) {
        return _rateProvider0;
    }

    function _getRateProvider1() internal view returns (IRateProvider) {
        return _rateProvider1;
    }

    function _getRateProvider2() internal view returns (IRateProvider) {
        return _rateProvider2;
    }

    function _getRateProvider3() internal view returns (IRateProvider) {
        return _rateProvider3;
    }

    function _getRateProvider4() internal view returns (IRateProvider) {
        return _rateProvider4;
    }

    function _getRateProvider5() internal view returns (IRateProvider) {
        return _rateProvider5;
    }

    /**
     * @dev Returns the rate providers configured for each token (in the same order as registered).
     */
    function getRateProviders() external view returns (IRateProvider[] memory providers) {
        uint256 totalTokens = _getTotalTokens();
        providers = new IRateProvider[](totalTokens);

        // The Pool will always have at least 3 tokens so we always load these three rate providers.
        providers[0] = _getRateProvider0();
        providers[1] = _getRateProvider1();
        providers[2] = _getRateProvider2();

        // Before we load the remaining rate providers we must check that the Pool contains enough tokens.
        if (totalTokens == 3) return providers;
        providers[3] = _getRateProvider3();

        if (totalTokens == 4) return providers;
        providers[4] = _getRateProvider4();

        if (totalTokens == 5) return providers;
        providers[5] = _getRateProvider5();
    }

    function _getRateProvider(uint256 index) internal view returns (IRateProvider) {
        if (index == 0) return _getRateProvider0();
        if (index == 1) return _getRateProvider1();
        if (index == 2) return _getRateProvider2();
        if (index == 3) return _getRateProvider3();
        if (index == 4) return _getRateProvider4();
        if (index == 5) return _getRateProvider5();
        else {
            _revert(Errors.INVALID_TOKEN);
        }
    }

    // Exempt flags

    /**
     * @dev Returns whether the token is exempt from protocol fees on the yield.
     * If the BPT token is passed in (which doesn't make much sense, but shouldn't fail,
     * since it is a valid pool token), the corresponding flag will be false.
     */
    function isTokenExemptFromYieldProtocolFee(IERC20 token) external view returns (bool) {
        return _isTokenExemptFromYieldProtocolFee(_getTokenIndex(token));
    }

    // This assumes the tokenIndex is valid. If it's not, it will just return false.
    function _isTokenExemptFromYieldProtocolFee(uint256 tokenIndex) internal view returns (bool) {
        return _exemptFromYieldProtocolFeeTokens & (1 << tokenIndex) > 0;
    }
}<|MERGE_RESOLUTION|>--- conflicted
+++ resolved
@@ -207,24 +207,10 @@
         return _scalingFactor5;
     }
 
-<<<<<<< HEAD
-    function _tokenScalingFactor(IERC20 token) internal view returns (uint256) {
-        uint256 index = _getTokenIndex(token);
-
-        if (index == 0) return _getScalingFactor0();
-        if (index == 1) return _getScalingFactor1();
-        if (index == 2) return _getScalingFactor2();
-        if (index == 3) return _getScalingFactor3();
-        if (index == 4) return _getScalingFactor4();
-        if (index == 5) return _getScalingFactor5();
-
-        _revert(Errors.INVALID_TOKEN); // This should never happen as `_getTokenIndex` guarantees valid indices
-=======
     function _scalingFactor(IERC20) internal view virtual override returns (uint256) {
         // We never use a single token's scaling factor by itself, we always process the entire array at once.
         // Therefore we don't bother providing an implementation for this.
         _revert(Errors.UNIMPLEMENTED);
->>>>>>> be979a73
     }
 
     // Index helpers

--- conflicted
+++ resolved
@@ -194,15 +194,11 @@
   let receipt: ContractReceipt;
 
   if (poolName == 'InvestmentPool') {
-<<<<<<< HEAD
-    receipt = await (await factory.connect(args.from).create(name, symbol, ...args.parameters, owner)).wait();
-=======
     const swapEnabledOnStart = true;
 
     receipt = await (
       await factory.connect(args.from).create(name, symbol, ...args.parameters, owner, swapEnabledOnStart)
     ).wait();
->>>>>>> a0e4e075
   } else {
     receipt = await (await factory.connect(args.from).create(name, symbol, ...args.parameters, owner)).wait();
   }

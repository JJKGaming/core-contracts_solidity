--- conflicted
+++ resolved
@@ -29,12 +29,9 @@
   mustAllowlistLPs?: boolean;
   protocolSwapFeePercentage?: BigNumberish;
   managementSwapFeePercentage?: BigNumberish;
-<<<<<<< HEAD
   reserveAssetManager?: string;
-=======
   managementAumFeePercentage?: BigNumberish;
   aumProtocolFeesCollector?: string;
->>>>>>> 00d3d2d0
   owner?: Account;
   admin?: SignerWithAddress;
   from?: SignerWithAddress;
@@ -56,12 +53,9 @@
   mustAllowlistLPs: boolean;
   protocolSwapFeePercentage: BigNumberish;
   managementSwapFeePercentage: BigNumberish;
-<<<<<<< HEAD
   reserveAssetManager: string;
-=======
   managementAumFeePercentage: BigNumberish;
   aumProtocolFeesCollector: string;
->>>>>>> 00d3d2d0
   owner?: string;
   admin?: SignerWithAddress;
   from?: SignerWithAddress;
@@ -242,7 +236,8 @@
   mustAllowlistLPs: boolean;
   protocolSwapFeePercentage: BigNumberish;
   managementSwapFeePercentage: BigNumberish;
-<<<<<<< HEAD
+  managementAumFeePercentage: BigNumberish;
+  aumProtocolFeesCollector: string;
 };
 
 export type AMLiquidityBootstrappingPoolParams = {
@@ -254,8 +249,4 @@
   reserveWeight: BigNumberish;
   swapFeePercentage: BigNumberish;
   swapEnabledOnStart: boolean;
-=======
-  managementAumFeePercentage: BigNumberish;
-  aumProtocolFeesCollector: string;
->>>>>>> 00d3d2d0
 };